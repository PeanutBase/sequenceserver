---
version: "2"
checks:
  file-lines:
    config:
      threshold: 1000
  method-count:
    config:
      threshold: 50
plugins:
  rubocop:
    enabled: true
  eslint:
    enabled: true
  csslint:
    enabled: true
<<<<<<< HEAD
exclude_patterns:
=======
  stylelint:
    enabled: true
ratings:
  paths:
  - "**.rb"
  - "**.js"
  - "**.css"
exclude_paths:
>>>>>>> 4c2ea2f6
- public/css/sequenceserver.min.css
- public/sequenceserver-*.min.js
- public/js/sequence.js
- public/js/kablammo/*
- public/vendor/**/*
- node_modules/**/*
- public/shims/**/*
- public/vendor/*
- spec/**/*
- coverage/<|MERGE_RESOLUTION|>--- conflicted
+++ resolved
@@ -14,18 +14,9 @@
     enabled: true
   csslint:
     enabled: true
-<<<<<<< HEAD
-exclude_patterns:
-=======
   stylelint:
     enabled: true
-ratings:
-  paths:
-  - "**.rb"
-  - "**.js"
-  - "**.css"
-exclude_paths:
->>>>>>> 4c2ea2f6
+exclude_patterns:
 - public/css/sequenceserver.min.css
 - public/sequenceserver-*.min.js
 - public/js/sequence.js
