require 'forwardable'

module SequenceServer
  module BLAST
    # Formats BLAST+ archive file format into other file formats.
    class Formatter
      class << self
        alias_method :run, :new
      end

      extend Forwardable
      def_delegators SequenceServer, :config, :logger, :sys

      def initialize(archive_file, type)
        @archive_file = archive_file
        @format, @mime, @specifiers = OUTFMT[type]
        @type = type

        validate && run
      end

      attr_reader :archive_file, :type

      attr_reader :format, :mime, :specifiers

      def file
        @file ||= File.join(File.dirname(archive_file), filename)
      end

      def filename
        @filename ||=
          "sequenceserver-#{type}_report.#{mime}"
      end

      private

      def run
        return if File.exist?(file)
        command =
          "blast_formatter -archive '#{archive_file}'" \
<<<<<<< HEAD
          " -outfmt '#{format} #{specifiers}'" \
          " -out '#{file}'"
        sys(command, path: config[:bin], dir: DOTDIR)
=======
          " -outfmt '#{format} #{specifiers}'"
        sys(command, :dir => DOTDIR, :stdout => file)
      rescue CommandFailed => e
        fail SystemError, e.stderr
>>>>>>> 34fcd937
      end

      def validate
        return true if archive_file && format &&
                       File.exist?(archive_file)
        fail InputError, <<MSG
Incorrect request parameters. Please ensure that requested file name is
correct and the file type is either xml or tsv.
MSG
      end
    end
  end
end

# References
# ----------
# [1]: http://www.ncbi.nlm.nih.gov/books/NBK1763/<|MERGE_RESOLUTION|>--- conflicted
+++ resolved
@@ -38,16 +38,11 @@
         return if File.exist?(file)
         command =
           "blast_formatter -archive '#{archive_file}'" \
-<<<<<<< HEAD
           " -outfmt '#{format} #{specifiers}'" \
           " -out '#{file}'"
         sys(command, path: config[:bin], dir: DOTDIR)
-=======
-          " -outfmt '#{format} #{specifiers}'"
-        sys(command, :dir => DOTDIR, :stdout => file)
       rescue CommandFailed => e
         fail SystemError, e.stderr
->>>>>>> 34fcd937
       end
 
       def validate
