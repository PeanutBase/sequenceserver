--- conflicted
+++ resolved
@@ -188,26 +188,8 @@
 
         exit!
 
-<<<<<<< HEAD
-      rescue SequenceServer::EXTENSION_FILE_NOT_FOUND => e
-
-        puts e
-
-        unless require?
-          puts 'You can set the correct value by running:'
-          puts
-          puts '  sequenceserver -s -r <value>'
-          puts
-        end
-
-        exit!
-
       rescue SequenceServer::BLAST_NOT_INSTALLED_OR_NOT_EXECUTABLE,
              SequenceServer::BLAST_NOT_INSTALLED,
-=======
-      rescue SequenceServer::BLAST_NOT_INSTALLED,
->>>>>>> d2a8ccb0
-             SequenceServer::BLAST_NOT_EXECUTABLE,
              SequenceServer::BLAST_NOT_COMPATIBLE => e
 
         # Show original error message first.
