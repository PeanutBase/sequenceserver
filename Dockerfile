# Build variables. These need to be declared befored the first FROM
# for the variables to be accessible in FROM instruction.
ARG BLAST_VERSION=2.10.0

## Stage 1: gem dependencies.
FROM ruby:2.7-slim-buster AS builder

# Copy over files required for installing gem dependencies.
WORKDIR /sequenceserver
COPY Gemfile Gemfile.lock sequenceserver.gemspec ./
COPY lib/sequenceserver/version.rb lib/sequenceserver/version.rb

# Install packages required for building gems with C extensions.
RUN apt-get update && apt-get install -y --no-install-recommends \
    gcc make patch && rm -rf /var/lib/apt/lists/*

# Install gem dependencies using bundler.
RUN bundle install --without=development


## Stage 2: BLAST+ binaries.
# We will copy them from NCBI's docker image.
FROM ncbi/blast:${BLAST_VERSION} AS ncbi-blast

## Stage 3: Puting it together.
FROM ruby:2.7-slim-buster AS final

LABEL Description="Intuitive local web frontend for the BLAST bioinformatics tool"
LABEL MailingList="https://groups.google.com/forum/#!forum/sequenceserver"
LABEL Website="http://sequenceserver.com"

# Install packages required to run SequenceServer and BLAST.
RUN apt-get update && apt-get install -y --no-install-recommends \
    curl libgomp1 liblmdb0 && rm -rf /var/lib/apt/lists/*

# Copy gem dependencies and BLAST+ binaries from previous build stages.
COPY --from=builder /usr/local/bundle/ /usr/local/bundle/
COPY --from=ncbi-blast /blast/lib /blast/lib/
COPY --from=ncbi-blast /blast/bin/blast_formatter /blast/bin/
COPY --from=ncbi-blast /blast/bin/blastdbcmd /blast/bin/
COPY --from=ncbi-blast /blast/bin/blastn.REAL /blast/bin/blastn
COPY --from=ncbi-blast /blast/bin/blastp.REAL /blast/bin/blastp
COPY --from=ncbi-blast /blast/bin/blastx.REAL /blast/bin/blastx
COPY --from=ncbi-blast /blast/bin/makeblastdb /blast/bin
COPY --from=ncbi-blast /blast/bin/tblastn.REAL /blast/bin/tblastn
COPY --from=ncbi-blast /blast/bin/tblastx.REAL /blast/bin/tblastx

# Add BLAST+ binaries to PATH.
ENV PATH=/blast/bin:${PATH}

# Setup working directory, volume for databases, port, and copy the code.
# SequenceServer code.
WORKDIR /sequenceserver
VOLUME ["/db"]
EXPOSE 4567
COPY . .

# Generate config file with default configs and database directory set to /db.
# Setting database directory in config file means users can pass command line
# arguments to SequenceServer without having to specify -d option again.
RUN mkdir -p /db && echo 'n' | script -qfec "bundle exec bin/sequenceserver -s -d /db" /dev/null 

# Prevent SequenceServer from prompting user to join announcements list.
RUN mkdir -p ~/.sequenceserver && touch ~/.sequenceserver/asked_to_join

# Add SequenceServer's bin directory to PATH and set ENTRYPOINT to
# 'bundle exec'. Combined, this simplifies passing command-line
# arguments to SequenceServer, while retaining the ability to run
# bash in the container.
ENV PATH=/sequenceserver/bin:${PATH}
ENTRYPOINT ["bundle", "exec"]
CMD ["sequenceserver"]

<<<<<<< HEAD
# soybase/legumeinfo: bake taxdb into image for efficiency
# (emulate "bundle exec bin/sequenceserver --download-taxdb")
RUN bash -o pipefail -c 'curl --ipv4 -C - ftp://ftp.ncbi.nlm.nih.gov/blast/db/taxdb.tar.gz | tar -C ~/.sequenceserver -xzf -'
=======
## Stage 4 (optional) minify CSS & JS.
FROM node:15-alpine3.12 AS node

RUN apk add --no-cache git
WORKDIR /usr/src/app
COPY ./package.json .
RUN npm install
ENV PATH=${PWD}/node_modules/.bin:${PATH}
COPY public public
RUN npm run-script build

## Stage 5 (optional) minify
FROM final AS minify

COPY --from=node /usr/src/app/public/sequenceserver-*.min.js public/
COPY --from=node /usr/src/app/public/css/sequenceserver.min.css public/css/

FROM final
>>>>>>> 7171c673
<|MERGE_RESOLUTION|>--- conflicted
+++ resolved
@@ -71,11 +71,6 @@
 ENTRYPOINT ["bundle", "exec"]
 CMD ["sequenceserver"]
 
-<<<<<<< HEAD
-# soybase/legumeinfo: bake taxdb into image for efficiency
-# (emulate "bundle exec bin/sequenceserver --download-taxdb")
-RUN bash -o pipefail -c 'curl --ipv4 -C - ftp://ftp.ncbi.nlm.nih.gov/blast/db/taxdb.tar.gz | tar -C ~/.sequenceserver -xzf -'
-=======
 ## Stage 4 (optional) minify CSS & JS.
 FROM node:15-alpine3.12 AS node
 
@@ -94,4 +89,7 @@
 COPY --from=node /usr/src/app/public/css/sequenceserver.min.css public/css/
 
 FROM final
->>>>>>> 7171c673
+
+# soybase/legumeinfo: bake taxdb into image for efficiency
+# (emulate "bundle exec bin/sequenceserver --download-taxdb")
+RUN bash -o pipefail -c 'curl --ipv4 -C - ftp://ftp.ncbi.nlm.nih.gov/blast/db/taxdb.tar.gz | tar -C ~/.sequenceserver -xzf -'