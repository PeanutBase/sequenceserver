--- conflicted
+++ resolved
@@ -98,40 +98,9 @@
         }, this));
         aln_exporter.export_alignments(hsps_arr, 'alignment-' + sequence_ids.length + '_hits');
         return false;
-<<<<<<< HEAD
-    },
-
-    /**
-     * Returns an array of at most 15 databases used for the "Send by email" functionality.   
-     */
-    usedDatabases: function() {
-        // Iterates over the databases used and appends the first 15 to an array with string formatting  
-        var dbsArr = [];
-        let i = 0;
-        while (this.props.data.querydb[i] && i < 15){
-            dbsArr.push(' '+ (i+1) + '. ' + this.props.data.querydb[i].title);
-            i +=1;
-        }
-        return dbsArr;
-    },
-        
-    // JSX //
-    render: function () {
-        return (
-            <div className="sidebar">
-                { this.topPanelJSX() }
-                { this.downloadsPanelJSX() }
-                { this.sharingPanelJSX() }
-            </div>
-        );
-    },
-
-    topPanelJSX: function () {
-=======
     }
 
     topPanelJSX() {
->>>>>>> eb65f543
         var path = location.pathname.split('/');
         // Get job id.
         var job_id = path.pop();
@@ -262,38 +231,6 @@
                 </ul>
             </div>
         );
-<<<<<<< HEAD
-    },
-
-    sharingPanelJSX: function () {
-        return (
-            <div className="sharing-panel">
-                <div className="section-header-sidebar">
-                    <h4>
-                        Share results
-                    </h4>
-                </div>
-                
-                <ul className="nav">
-                    { 
-                        <li>
-                            <a id="sendEmail" className ="btn-link email-URL" data-toggle="tooltip"
-                                title="Send by email" href= {`mailto:?subject=SeqServ results &body=Thank you for using SequenceServer.
-                                %0DBelow, you will find a link to the results of your most recent search. While using SequenceServer, you may use this link to access previous results.
-                                %0DYou will also find the unique ID of your query and the first 15 databases used in your search.
-                                %0D%0DLink: `+ window.location.href + '%0DQuery id: ' + this.props.data.search_id +
-                                '%0DDatabases:'  + this.usedDatabases() + '%0D%0DPlease cite: https://doi.org/10.1093/molbev/msz185'}
-                                target="_blank" rel="noopener noreferrer">
-                                <i className="fa fa-envelope"></i> Send by email
-                            </a>
-                        </li>
-                    }
-                </ul>
-            </div>
-        );
-    },
-});
-=======
     }
     render() {
         return (
@@ -304,4 +241,3 @@
         );
     }
 }
->>>>>>> eb65f543
